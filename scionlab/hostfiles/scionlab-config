#!/usr/bin/env python3
# Copyright 2018 ETH Zurich
#
# Licensed under the Apache License, Version 2.0 (the "License");
# you may not use this file except in compliance with the License.
# You may obtain a copy of the License at
#
#   http://www.apache.org/licenses/LICENSE-2.0
#
# Unless required by applicable law or agreed to in writing, software
# distributed under the License is distributed on an "AS IS" BASIS,
# WITHOUT WARRANTIES OR CONDITIONS OF ANY KIND, either express or implied.
# See the License for the specific language governing permissions and
# limitations under the License.

"""
scionlab-config  --  configuration script for scionlab hosts

The scionlab-config script fetches the bundled configuration for a scionlab host from
the scionlab.org coordination website and installs it in this machine.

Prerequisites:
    - must be run as root.
    - an installation of SCION from the scionlab packages
    - openvpn installed, if used
"""

import argparse
import base64
import datetime
import hashlib
import io
import json
import logging
import os
import shlex
import shutil
import subprocess
import sys
import tarfile
import textwrap
import time
import urllib.request
from collections import namedtuple, OrderedDict

SCRIPT_VERSION = '3.0, api/v3, October 2020'

SCION_CONFIG_PATH = '/etc/scion'
OPENVPN_CONFIG_DIR = '/etc/openvpn'

CONFIG_INFO_FILE = 'scionlab-config.json'
CONFIG_INFO_PATH = os.path.join(SCION_CONFIG_PATH, CONFIG_INFO_FILE)
FALLBACK_CONFIG_INFO_PATH = os.path.join(SCION_CONFIG_PATH, 'gen', CONFIG_INFO_FILE)

# Names for
FALLBACK_SYSTEMD_UNIT_PATTERNS = [
    'scion-border-router', 'scion-control-service', 'scion-daemon', 'scionlab-dispatcher'
]

DEFAULT_COORDINATOR_URL = 'https://www.scionlab.org'
REQUEST_TIMEOUT_SECONDS = 10

DAEMON_REQUEST_INTERVAL_SECONDS = 10

<<<<<<< HEAD
=======
LOG_LEVELS = OrderedDict([
    ('debug', logging.DEBUG),
    ('info', logging.INFO),
    ('warning', logging.WARNING),
    ('error', logging.ERROR),
    ('critical', logging.CRITICAL)
])


class TemporaryError(Exception):
    pass


>>>>>>> 311d6e2d
_CONFIG_EMPTY = object()
_CONFIG_UNCHANGED = object()

# FetchInfo is the information needed to retrieve the configuration from the coordinator webserver
FetchInfo = namedtuple('FetchInfo',
                       ['host_id',
                        'host_secret',
                        'url',
                        'version'])

# ConfigInfo contains metadata about the scionlab configuration; lists of files (with hashes) and of
# services installed by this script.
ConfigInfo = namedtuple('ConfigInfo',
                        ['files',
                         'systemd_units'])


def main(argv):
    sys.tracebacklimit = -1
    args = parse_command_line_args(argv)
    logging.basicConfig(format='%(levelname)s: %(message)s', level=LOG_LEVELS[args.log_level])

    if os.geteuid() != 0:
        _error_exit("The script must be run as root")
    if not args.tar:
        while True:
<<<<<<< HEAD
            fetch_info = get_fetch_info(args)
            config = fetch_config(fetch_info)
            if config is _CONFIG_EMPTY:
                stop_scion()
            elif config is _CONFIG_UNCHANGED:
                logging.info('Configuration unchanged (version %s). Nothing to do.',
                             fetch_info.version)
            else:
                install_config(args, config)
                confirm_deployed(args)
=======
            try:
                fetch_info = get_fetch_info(args)
                config = fetch_config(fetch_info)
                if config is _CONFIG_EMPTY:
                    stop_scion()
                elif config is _CONFIG_UNCHANGED:
                    logging.info('Configuration unchanged (version %s). Nothing to do.',
                                 fetch_info.version)
                else:
                    install_config(args, config)
                    confirm_deployed(args)
            except TemporaryError as e:
                if args.daemon:
                    logging.warn(e)
                else:
                    _error_exit(e)
>>>>>>> 311d6e2d
            if not args.daemon:
                break
            time.sleep(DAEMON_REQUEST_INTERVAL_SECONDS)
    else:
        tar = tarfile.open(args.tar, mode='r')
        install_config(args, tar)


def parse_command_line_args(argv):
    description = textwrap.dedent(
        """
        Install configuration for a SCIONLab host.

        When invoked with no parameters, will attempt to fetch the latest configuration
        for this host from the SCIONLab API and install it. The host-id/secret (and URL)
        parameters for the SCIONLab API are read from, and stored to,
        /etc/scion/scionlab-config.json.

        The configuration for the SCION services is installed to /etc/scion.
        If a VPN tunnel is configured, additional files are installed to /etc/openvpn.

        By default, this script is cautious and will not overwrite local modifications to
        configuration files. If a conflict occurs, e.g. if a file appears to be modified
        locally and is also changed in the new version of the configuration, the script
        asks for confirmation before overwriting the file.
        Use --force to overwrite all locally modified config files and disable prompts
        in case of conflicting file modifications.
        """
    )

    epilog = textwrap.dedent(
        """
        Files:
          /etc/scion/scionlab-config.json      Metadata about installed configuration
          /etc/scion/*                         Configuration for SCION services
          /etc/openvpn/client-scionlab-*.conf  Configuration for VPN tunnels
        """
    )

    parser = argparse.ArgumentParser(prog='scionlab-config',
                                     description=description,
                                     epilog=epilog,
                                     formatter_class=argparse.RawDescriptionHelpFormatter)

    group_config = parser.add_argument_group('Configuration installation options')
    group_config.add_argument('--force',
                              action='store_true',
                              help='Overwrite locally modified configuration files. '
                                   'Unconditionally fetch latest configuration from SCIONLab API.')
    group_config.add_argument('--tar',
                              type=argparse.FileType('r'),
                              help='Install configuration from a tar-file already obtained from '
                                   'the SCIONLab coordination service')

    group_fetch = parser.add_argument_group('SCIONLab API options')
    group_fetch.add_argument('--host-id', help='Host identifier')
    group_fetch.add_argument('--host-secret', help='Authentication for host')
    group_fetch.add_argument('--url', help='URL of the SCIONLab coordination service')

    parser.add_argument('--version', action='version', version='%(prog)s ' + SCRIPT_VERSION)

    parser.add_argument('--daemon', action='store_true')
<<<<<<< HEAD
=======
    parser.add_argument('--log-level',
                        action='store',
                        choices=LOG_LEVELS.keys(),
                        default='warning')
>>>>>>> 311d6e2d

    args = parser.parse_args(argv)
    # additional validation:
    if args.tar:
        if args.host_id or args.host_secret or args.url:
            parser.error("argument --tar cannot be combined with any of --host-id, --host-secret, "
                         "or --url\n")
    else:
        if bool(args.host_id) != bool(args.host_secret):
            parser.error("arguments --host-id and --host-secret must be used together\n")
    return args


def get_fetch_info(args):
    if args.host_id:
        assert args.host_secret
        return FetchInfo(args.host_id,
                         args.host_secret,
                         args.url or DEFAULT_COORDINATOR_URL,
                         None)
    else:
        for file in [CONFIG_INFO_PATH, FALLBACK_CONFIG_INFO_PATH]:
            if os.path.exists(file):
                return _load_fetch_info(file, args)
        else:
            _error_exit("No scionlab config info file found at '%s'. "
                        "Please specify authentication parameters for this host "
                        "with --host-id and --host-secret.",
                        CONFIG_INFO_PATH)


def _load_fetch_info(file, args):
    """
    Load config info file.
    Overwrite url with the URL argument.
    Overwrite the version if '--force' is given.
    """
    fetch_info = _read_fetch_info(file)

    if args.url:
        fetch_info = fetch_info._replace(url=args.url)

    if args.force:
        fetch_info = fetch_info._replace(version=None)

    return fetch_info


def _read_fetch_info(file):
    """
    Load and parse the fetch information from the scionlab-config.json file.
    :returns: FetchInfo
    """
    try:
        with open(file, 'r') as f:
            config_info_dict = json.load(f)
    except (IOError, json.decoder.JSONDecodeError) as e:
        _error_exit("Error loading the scionlab config info file '%s': %s", file, e)
    try:
        return FetchInfo(config_info_dict['host_id'],
                         config_info_dict['host_secret'],
                         config_info_dict.get('url') or DEFAULT_COORDINATOR_URL,
                         config_info_dict.get('version'))
    except KeyError as e:
        _error_exit("Invalid scionlab config info file '%s': %s", file, e)


def fetch_config(fetch_info):
    """
    Request configuration tar-ball from SCIONLab coordinator.

    If available from either the config file or the command line and --force is not used, the
    request sent to the coordinator will include the currently installed version. If the current
    version is already the latest version, the server will reply with 304 Not Modified.

    :param FetchInfo fetch_info: base url, host-id/secret for authentication, version (optional).
    :returns:
        - _CONFIG_UNCHANGED if the current version is already the latest version, or
        - _CONFIG_EMPTY if there is currently no configuration for this host, or
        - tarfile.tar the configuration archive
    """

    url = '{coordinator_url}/api/v3/host/{host_id}/config'.format(
        coordinator_url=fetch_info.url.rstrip('/'),
        host_id=fetch_info.host_id
    )

    # version may be None (if "--force" is used or if version is not in the config info file and
    # we will behave like --force here if the config is not yet ready for deb packages)
    data = {}
    if fetch_info.version:
        data['version'] = fetch_info.version

    error_msg = "Failed to fetch configuration from SCIONLab coordinator at %s: %s"

    try:
        conn = _http_get(url, data, username=fetch_info.host_id, password=fetch_info.host_secret)
        code = conn.getcode()
        if code == 200:
            response_data = conn.read()
            return tarfile.open(mode='r:gz', fileobj=io.BytesIO(response_data))
        elif code == 204:
            return _CONFIG_EMPTY
        else:
            # unexpected status code, abort
            _error_exit(error_msg % (fetch_info.url, code))
    except urllib.error.HTTPError as e:
        if e.code == 304:
            return _CONFIG_UNCHANGED
        elif 500 <= e.code <= 599:
            # server error, hopefully temporary
            raise TemporaryError(error_msg % (fetch_info.url, e))
        else:
            # unexpected status code, abort
            _error_exit(error_msg % (fetch_info.url, e))
    except Exception as e:
        # any other error, might be recoverable
        raise TemporaryError(error_msg % (fetch_info.url, e))


def confirm_deployed(args):
    """
    Inform the SCIONLab coordinator of the currently installed version of the configuration. This
    confirms that this version has been sucessfully installed. This information is used coordinator
    by the coordinator only in the case where it actively pushes configuration to a host. A failure
    in this step is generally unproblematic.
    :param args: commandline arguments for optional coordinator URL
    """
    # Get newly installed config info
    fetch_info = _read_fetch_info(CONFIG_INFO_PATH)
    if args.url:
        fetch_info = fetch_info._replace(url=args.url)

    url = '{coordinator_url}/api/v3/host/{host_id}/deployed_config_version'.format(
        coordinator_url=fetch_info.url.rstrip('/'),
        host_id=fetch_info.host_id
    )
    data = {'version': fetch_info.version}
    try:
        _http_post(url, data, username=fetch_info.host_id, password=fetch_info.host_secret)
    except Exception:
        pass


def _http_get(url, params, username, password):
    """ Helper: make GET request to URL with given params.  """
    query = ''
    if params:
        query += '?' + urllib.parse.urlencode(params)
    request = urllib.request.Request(url + query)
    _add_basic_auth(request, username, password)
    return urllib.request.urlopen(
        request,
        timeout=REQUEST_TIMEOUT_SECONDS
    )


def _http_post(url, params, username, password):
    """ Helper: make POST request to URL with given params """

    request = urllib.request.Request(url,
                                     data=urllib.parse.urlencode(params).encode('utf-8'),
                                     method='POST')
    _add_basic_auth(request, username, password)
    return urllib.request.urlopen(
        request,
        timeout=REQUEST_TIMEOUT_SECONDS
    )


def _add_basic_auth(request, username, password):
    """ Helper: add basic authorization header to a request """
    uname_pwd = '%s:%s' % (username, password)
    uname_pwd_encoded = base64.b64encode(uname_pwd.encode('utf-8')).decode('ascii')
    request.add_header("Authorization", "Basic %s" % uname_pwd_encoded)


def _error_exit(*args, **kwargs):
    logging.error(*args, **kwargs)
    sys.exit(1)


def install_config(args, tar):
    """
    Install the configuration files from the tar ball.
    Checks for modification conflicts, i.e. for files that are modified locally and that would also
    be changed by installing the new file.
    If running with --force, the conflicting files will be overwritten, but a backup is created.
    Otherwise, the user is prompted for choice (replace/replace and backup/skip) where necessary.

                           result
       old   disk    new   default  force
        x      x      x     x
        x      x      z     z
        x      x      -     -
        x      y      x     y       x     keep y (with --force: replace + backup)
        x      y      y     y
        x      y      z     ?       z     prompt (with --force: replace + backup)
        x      y      -     -             delete (guessing modification is no longer relevant)
        -      y      -     -
        -      y      y     y
        -      y      z     ?       z     prompt (with --force: replace + backup)
        x      -      x     x
        x      -      y     y
        x      -      -     -        -
    """
    # Get metadata about currently installed configuration
    old_config_info = _read_config_info_file()
    old_files = old_config_info.files if old_config_info is not None else {}

    # Load new metadata from tar:
    new_config_info = _read_config_info_tar_member(tar)
    new_files = new_config_info.files

    skip, backup = resolve_file_conflicts(args.force, old_files, new_files)

    if args.force and backup:  # only warn in --force, otherwise user has already been prompted
        logging.warn("Overwriting files with local modifications, creating backup: %s",
                     ", ".join(_root(f) for f in backup))
    backup_files(backup)

    stop_scion()
    install_config_files(old_files, new_files, skip, tar)
    enable_scionlab_services(old_config_info, new_config_info)
    tar.extract(CONFIG_INFO_FILE, path=SCION_CONFIG_PATH)
    shutil.chown(CONFIG_INFO_PATH, user='scion', group='scion')

    run_vpn_tunnels(old_files, new_files)
    run_scion()

    # Cleanup configuration in gen/ directory (old style)
    if os.path.exists(FALLBACK_CONFIG_INFO_PATH):
        shutil.rmtree(os.path.join(SCION_CONFIG_PATH, 'gen'), ignore_errors=True)


def resolve_file_conflicts(force, old_files, new_files):
    """
    Check for modification conflicts and determines the appropriate action, prompting the user
    where necessary. Returns the lists of files to be skipped and backed-up

    :returns: list of files to be skipped, list of files to backed up
    """
    conflicts = find_file_conflicts(old_files, new_files)
    if force:
        skip = []
        backup = conflicts
    else:
        unchanged = [f for f in new_files if new_files[f] == old_files.get(f, None)]
        prompts = sorted(set(conflicts) - set(unchanged))
        skip, backup = prompt_conflicts(old_files, new_files, prompts)
        skip += unchanged

    return skip, backup


def find_file_conflicts(old_files, new_files):
    """
    Find any local files which are replaced by a new file and are not identical
    to the old installed file.
    :returns: list of conflicting file names
    """

    disk_files = {}
    for f in set(old_files.keys()) | set(new_files.keys()):
        if os.path.exists(_root(f)):
            disk_files[f] = _sha1(_root(f))

    conflicts = []
    for f, h in disk_files.items():
        if (f in new_files and h != new_files[f]) and (f not in old_files or h != old_files[f]):
            conflicts.append(f)
    return conflicts


def prompt_conflicts(old_files, new_files, conflicts):
    skip = []
    backup = []
    for f in conflicts:
        if f in old_files:
            explanation = "File '/%s' was modified and the updated config would overwrite it." % f
        else:
            explanation = "File '/%s' exists on disk and the updated config would overwrite it." % f

        question = ("Do you want to (b)ackup + replace, (o)verwrite, or (k)eep the file? "
                    "(default: backup + replace)?")
        options = ["backup", "overwrite", "keep", "quit"]
        reply = _prompt(explanation, question, options, default="backup")
        if reply == "quit":
            sys.exit(1)
        elif reply == "keep":
            skip.append(f)
        elif reply == "backup":
            backup.append(f)

    return skip, backup


def backup_files(files):
    """ Create a backup copy of files. Files are given as list of root-relative paths. """
    suffix = ".bk-" + datetime.date.today().strftime("%Y%m%d")
    for f in files:
        backup_file(_root(f), suffix)


def backup_file(path, suffix):
    """ Create a backup copy of file at path. Finds a non-existing name for the backup file """
    bkname = path + suffix
    idx = 0
    while os.path.exists(bkname):
        idx += 1
        bkname = path + suffix + "-%i" % idx
    os.rename(path, bkname)


def install_config_files(old_files, new_files, skip, tar):
    """ Install new config files by extracting from tar, and remove old files """

    # safely extract files; paths in new_files (file hashes listed in the config info) has already
    # been sanity checked. Because we also want to extract any possibly empty directories that may
    # be in the tar, we sanity check the remaining items too. These should only be dirs.
    to_check = set(tar.getnames()) - {CONFIG_INFO_FILE} - set(new_files)
    _sanity_check_file_list(to_check)
    for f in to_check:
        if not tar.getmember(f).isdir():
            raise ValueError("The tar has a fishy member ('%s'), was expected to be a dir." % f)

    to_delete = set(old_files) - set(new_files) - set(skip)
    for f in to_delete:
        os.remove(_root(f))

    to_extract = set(tar.getnames()) - set(skip) - {CONFIG_INFO_FILE}
    tar.extractall(path=_root(""), members=[tar.getmember(f) for f in to_extract])
    for f in to_extract:
        shutil.chown(_root(f), user='scion', group='scion')


def enable_scionlab_services(old_config_info, new_config_info):
    """ Creates the appropriate dependencies for scionlab.target """

    # 1. disable old units
    # systemctl disable appears to have issues when the "physical" unit-file no longer exists (e.g.
    # package has been removed or file was renamed). Directly deleting the symlinks always works.
    wants = '/etc/systemd/system/scionlab.target.wants/'
    if os.path.exists(wants):
        for unit in os.listdir(wants):
            if _controlled_unit(old_config_info, unit):
                os.remove(os.path.join(wants, unit))
        subprocess.run(['systemctl', 'daemon-reload'], check=True)

    # 2. enable new units
    for unit in new_config_info.systemd_units:
        subprocess.run(['systemctl', 'enable', unit])


def _controlled_unit(old_config_info, unit):
    """ Returns true if unit is a systemd unit that was (probably) installed by this script. """
    if old_config_info is not None:
        return unit in old_config_info.systemd_units
    else:
        return any(unit.startswith(p) for p in FALLBACK_SYSTEMD_UNIT_PATTERNS)


def stop_scion():
    subprocess.run(['systemctl', 'stop', 'scionlab.target'], check=True)


def run_scion():
    subprocess.run(['systemctl', 'start', 'scionlab.target'], check=True)


def run_vpn_tunnels(old_files, new_files):
    def vpn_config_files(files):
        return [f for f in files
                if os.path.dirname(_root(f)) == OPENVPN_CONFIG_DIR
                and os.path.splitext(f)[1] == '.conf']

    def unit_name(config):
        return 'openvpn@{}'.format(os.path.splitext(os.path.basename(config))[0])

    old = vpn_config_files(old_files)
    new = vpn_config_files(new_files)

    if any(unit_name(f) == 'openvpn@server' for f in new):
        _init_vpn_server_dhparam()

    for config in sorted(set(old) - set(new)):
        subprocess.run(['systemctl', 'stop', unit_name(config)], check=True)
    for config in sorted(new):
        # Note: why not reload-or-restart? If a reload-or-restart fails because e.g. the
        # configuration is messed up, the unit will be left in a state ("activating") that prevents
        # future reload-or-restart even if the config is fixed. So we'd have to check for that and
        # that seems too clunky for its worth.
        subprocess.run(['systemctl', 'restart', unit_name(config)], check=True)

    wait_for_tun(len(new))


def _init_vpn_server_dhparam():
    if not os.path.exists('/etc/openvpn/dh.pem'):
        subprocess.run(['openssl', 'dhparam', '-out', '/etc/openvpn/dh.pem', '2048'],
                       check=True)


def wait_for_tun(num):
    """
    Wait at most 5 seconds for `num` tunnel network interfaces come up.

    This is a hack/workaround; the border router will fail to bind on startup if it starts before
    the VPN interface is fully up.
    This check here is particularly ugly because there is no guarantee that these are actually the
    tunnel interfaces that we're looking for.

    :param num: number of expected tunnel interfaces
    """
    if num == 0:
        return

    # ensure the interface is up; give up after 5 tries
    for i in range(5):
        logging.debug('Waiting for VPN ...')
        time.sleep(1)

        tuns = list_tun_interfaces()
        if len(tuns) >= num:
            logging.debug("VPN up: {}".format(", ".join(tuns)))
            return True
    logging.warn('VPN could be unready. SCION may fail to start.')
    return False


def list_tun_interfaces():
    """
    List existing tunnel interfaces

    :returns: list of names of existing tunnel interfaces
    """
    st = subprocess.run(['ip', 'tuntap', 'list', 'mode', 'tun'],
                        stdout=subprocess.PIPE,
                        stderr=subprocess.DEVNULL,
                        check=True)
    return [line[:line.find(b':')].decode() for line in st.stdout.strip().split(b'\n')]


def _read_config_info_file():
    """
    Load and parse the fetch information from the scionlab-config.json file.
    :returns: ConfigInfo or None
    """
    if not os.path.exists(CONFIG_INFO_PATH):
        return None

    try:
        with open(CONFIG_INFO_PATH, 'r') as f:
            return _read_config_info(f)
    except (IOError, json.decoder.JSONDecodeError, KeyError, ValueError) as e:
        _error_exit("Error loading the scionlab config info file '%s': %s", CONFIG_INFO_PATH, e)


def _read_config_info_tar_member(tar):
    """
    Load and parse the fetch information from the scionlab-config.json tar member.
    :returns: ConfigInfo
    """
    try:
        with tar.extractfile(tar.getmember(CONFIG_INFO_FILE)) as f:
            return _read_config_info(f)
    except (IOError, json.decoder.JSONDecodeError, KeyError, ValueError) as e:
        _error_exit("Error loading the scionlab config info from the tar: %s", e)


def _read_config_info(f):
    """
    Load and parse the config information from the file-like f.
    :returns: ConfigInfo
    """
    config_info_dict = json.load(f)
    info = ConfigInfo(config_info_dict['files'],
                      config_info_dict['systemd_units'])
    _sanity_check_file_list(info.files)
    return info


def _sanity_check_file_list(files):
    """
    Sanity check that the file list contains entries only in the expected directories.
    As this script is running as root, we should be extra careful when later extracting these files
    from the tar.
    """
    # note: file list must contain relative paths only (relative to the tar root)
    acceptable_dirs = [
        "etc/scion",
        "etc/openvpn",
    ]
    for f in files:
        if (os.path.normpath(f) != f   # not norm is fishy
                or f.startswith("/")   # must not be absolute
                or f.endswith("/")     # should not (obviously) be a dir
                or not any(os.path.commonpath([os.path.dirname(f), d]) == d
                           for d in acceptable_dirs)):
            raise ValueError("The list of files has a fishy entry ('%s')." % f)


def _root(path):
    """ Returns /path """
    return "/" + path


def _sha1(path):
    """ Compute the sha1 of the file at path """
    with open(path, 'rb') as f:
        return hashlib.sha1(f.read()).hexdigest()


def _prompt(explanation, question, options, default=None):
    """
    Ask a question via input() and return the answer.

    explanation is the context that is printed once.
    question is the explicit question that is presented to the user; this is repeated on bad inputs.
    options is a list of distinct answers;
    options must be lowercase and the first letter of each choice must be distinct.

    Returns the selected option.
    """
    sys.stdout.write(explanation + " " + question)
    prompt = " [%s] " % "/".join(o[0].upper() if o == default else o[0] for o in options)
    while True:
        try:
            choice = input(prompt).lower()
        except EOFError:
            sys.stdout.write("\n")
            sys.exit(1)

        if default is not None and choice == '':
            return default
        for option in options:
            if option.startswith(choice):
                return option
        else:
            sys.stdout.write("Please respond with any of " +
                             "/".join(o[0] for o in options) + ".\n")
            sys.stdout.write(question)


def _get_argv():
    """
    Parse args from SSH_ORIGINAL_COMMAND, if set.
    Allows to restrict ssh access to running this script, eg.

    .ssh/authorized_keys:
        command=scionlab-config <...key...> auto-deploy@scionlab.org
    """
    ssh_original_cmd = os.environ.get('SSH_ORIGINAL_COMMAND')
    if ssh_original_cmd:
        argv = shlex.split(ssh_original_cmd)
        if not argv or argv[0] != 'scionlab-config':  # avoid silly things
            return None
        return argv[1:]
    return sys.argv[1:]


if __name__ == '__main__':
    argv = _get_argv()
    if argv is not None:
        main(argv)<|MERGE_RESOLUTION|>--- conflicted
+++ resolved
@@ -62,8 +62,6 @@
 
 DAEMON_REQUEST_INTERVAL_SECONDS = 10
 
-<<<<<<< HEAD
-=======
 LOG_LEVELS = OrderedDict([
     ('debug', logging.DEBUG),
     ('info', logging.INFO),
@@ -77,7 +75,6 @@
     pass
 
 
->>>>>>> 311d6e2d
 _CONFIG_EMPTY = object()
 _CONFIG_UNCHANGED = object()
 
@@ -104,18 +101,6 @@
         _error_exit("The script must be run as root")
     if not args.tar:
         while True:
-<<<<<<< HEAD
-            fetch_info = get_fetch_info(args)
-            config = fetch_config(fetch_info)
-            if config is _CONFIG_EMPTY:
-                stop_scion()
-            elif config is _CONFIG_UNCHANGED:
-                logging.info('Configuration unchanged (version %s). Nothing to do.',
-                             fetch_info.version)
-            else:
-                install_config(args, config)
-                confirm_deployed(args)
-=======
             try:
                 fetch_info = get_fetch_info(args)
                 config = fetch_config(fetch_info)
@@ -132,7 +117,6 @@
                     logging.warn(e)
                 else:
                     _error_exit(e)
->>>>>>> 311d6e2d
             if not args.daemon:
                 break
             time.sleep(DAEMON_REQUEST_INTERVAL_SECONDS)
@@ -195,13 +179,10 @@
     parser.add_argument('--version', action='version', version='%(prog)s ' + SCRIPT_VERSION)
 
     parser.add_argument('--daemon', action='store_true')
-<<<<<<< HEAD
-=======
     parser.add_argument('--log-level',
                         action='store',
                         choices=LOG_LEVELS.keys(),
                         default='warning')
->>>>>>> 311d6e2d
 
     args = parser.parse_args(argv)
     # additional validation:
