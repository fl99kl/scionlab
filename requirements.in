Django>=3
cryptography
django-crispy-forms>=1.9.0
django-extensions
django-maintenance-mode>=0.14.0
django-recaptcha2
django-registration>=3.1
graphviz
gunicorn
<<<<<<< HEAD
=======
jinja2
>>>>>>> 311d6e2d
jsonfield
psycopg2-binary  # PostgreSQL backend
pynacl
pyyaml>=4.2b1  # for fixtures and config generation; high severity vulnerability before 4.1 (CVE-2017-18342)
scrypt
toml<|MERGE_RESOLUTION|>--- conflicted
+++ resolved
@@ -7,10 +7,7 @@
 django-registration>=3.1
 graphviz
 gunicorn
-<<<<<<< HEAD
-=======
 jinja2
->>>>>>> 311d6e2d
 jsonfield
 psycopg2-binary  # PostgreSQL backend
 pynacl
