--- conflicted
+++ resolved
@@ -31,8 +31,6 @@
       POSTGRES_USER: scionlab_rw
       POSTGRES_PASSWORD: scionlab_rw_passw0rd
 
-<<<<<<< HEAD
-=======
   coord-db:
     image: postgres:latest
     networks:
@@ -46,7 +44,6 @@
       POSTGRES_USER: scionlab_rw
       POSTGRES_PASSWORD: scionlab_rw_passw0rd
 
->>>>>>> 311d6e2d
   as1301:
     build:
       context: ..
