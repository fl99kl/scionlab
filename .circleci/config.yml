--- conflicted
+++ resolved
@@ -16,69 +16,8 @@
 #
 # Check https://circleci.com/docs/2.0/language-python/ for more details
 #
-<<<<<<< HEAD
-version: 2
-
-install_git_lfs: &install_git_lfs
-  run:
-    name: Install git LFS
-    command: |
-      # circleci images don't currently come with git lfs installed:
-      #   https://support.circleci.com/hc/en-us/articles/360044671191-git-lfs-support-on-CircleCI-provided-images
-      # Install it manually, as suggested.
-      curl -s https://packagecloud.io/install/repositories/github/git-lfs/script.deb.sh | sudo bash
-      sudo apt-get install git-lfs
-      git lfs install
-
-check_services_status: &check_services_status
-  command: |
-    set -x
-
-    sleep 10  # Give the services enough time to start (or fail)
-
-    for c in as1301 as1303 as1305; do
-      docker-compose exec $c /bin/bash -c \
-        '! systemctl is-failed scion-* || (systemctl status scion-* --no-pager --full && false)'
-    done
-
-check_scion_connections: &check_scion_connections
-  command: |
-    set -x
-
-    # Wait for 3 beacons received from now on
-    docker-compose exec -T as1303 /bin/bash -c \
-      "while curl -s 127.0.0.1:30454/metrics | egrep -q 'control_beaconing_received_beacons_total{.*}.[0]+'; do sleep 1; done"
-    docker-compose exec -T as1305 /bin/bash -c \
-      "while curl -s 127.0.0.1:30454/metrics | egrep -q 'control_beaconing_received_beacons_total{.*}.[0]+'; do sleep 1; done"
-
-    # Show paths used by SCMP
-    docker-compose exec --user user -T as1301 scion showpaths 19-ffaa:0:1303
-    docker-compose exec --user user -T as1303 scion showpaths 19-ffaa:0:1301
-    docker-compose exec --user user -T as1305 scion showpaths 19-ffaa:0:1301
-
-    # Check that we can SCMP
-    docker-compose exec --user user -T as1301 scion ping -c 5 19-ffaa:0:1303,127.0.0.1
-    docker-compose exec --user user -T as1303 scion ping -c 5 19-ffaa:0:1301,127.0.0.1
-    docker-compose exec --user user -T as1305 scion ping -c 5 19-ffaa:0:1301,127.0.0.1
-
-start_coordinator: &start_coordinator
-  command: |
-    # Initialize coordinator with test data and test keys
-    docker-compose run -T coord /bin/bash -c \
-     './scripts/init-test-db.sh'
-
-    docker-compose up -d coord
-
-check_coordinator_ready: &check_coordinator_ready
-  command: |
-    # We start another container in the same network as `coord` to check `coord` is ready.
-    # All exposed ports from `coord` are available on `localhost` in this new container.
-    # NOTE: uses python:3.6 to re-use already fetched image from `coord`; contains more tools than ubuntu:xenial
-    docker run --net circleci_as_net --entrypoint /bin/bash python:3.6 -c \
-      'wget --tries 10 --retry-connrefused http://coord:8000/login/'
-=======
+
 version: 2.1
->>>>>>> 311d6e2d
 
 commands:
 
@@ -195,32 +134,6 @@
       - run: .circleci/setup/check-scion-connectivity.sh
 
       - run:
-<<<<<<< HEAD
-          name: Check SCION connections
-          working_directory: ~/project/.circleci
-          no_output_time: "3m0s"
-          <<: *check_scion_connections
-
-      - run:
-          name: "Pull changes to AS ffaa:0:1303"
-          working_directory: ~/project/.circleci
-          no_output_time: "1m0s"
-          command: |
-            set -x
-
-            prev_version=$(docker-compose exec --user user -T as1303 cat /etc/scion/scionlab-config.json | jq .version)
-
-            # Generate new AS-keys for 1303 and pull the new configuration.
-            # This waits until the configuration has been deployed.
-            docker-compose exec -T coord /bin/bash -c \
-            'python .circleci/actions/update-keys.py ffaa:0:1303'
-            docker-compose exec -T as1303 scionlab-config
-
-
-            # Check that
-            # i) configuration was deployed
-            new_version=$(docker-compose exec --user user -T as1303 cat /etc/scion/scionlab-config.json | jq .version)
-=======
           name: "Pull changes to AS ffaa:0:1303"
           command: |
             set -x
@@ -233,7 +146,6 @@
 
             # Check that configuration was updated
             new_version=$(docker-compose exec -T as1303 cat /etc/scion/scionlab-config.json | jq .version)
->>>>>>> 311d6e2d
             [ "$prev_version" -lt "$new_version" ]
 
       - run: .circleci/setup/check-scion-connectivity.sh
@@ -241,10 +153,6 @@
 
       - run:
           name: Test TRC update and pull changes
-<<<<<<< HEAD
-          working_directory: ~/project/.circleci
-=======
->>>>>>> 311d6e2d
           command: |
             set -x
 
@@ -253,22 +161,11 @@
             docker-compose exec -T --user user as1301 scion-pki trcs human "/etc/scion/certs/ISD19-B1-S${TRC_version}.trc"
 
             # Update core keys which requires creating a new TRC
-<<<<<<< HEAD
-            docker-compose exec -T coord /bin/bash -c \
-             'python .circleci/actions/update-keys.py --core-keys ffaa:0:1301'
+            docker-compose exec -T coord python .circleci/actions/update-keys.py --core-keys ffaa:0:1301
 
             for c in as1301 as1303 as1305; do
               docker-compose exec -T $c scionlab-config
             done
-
-            docker-compose logs coord
-=======
-            docker-compose exec -T coord python .circleci/actions/update-keys.py --core-keys ffaa:0:1301
-
-            for c in as1301 as1303 as1305; do
-              docker-compose exec -T $c scionlab-config
-            done
->>>>>>> 311d6e2d
 
             # Check updated TRC and check that updated TRCs were installed on all hosts
             TRC_version=$((TRC_version + 1))
@@ -321,36 +218,8 @@
           name: NEW -- Rebuild and start coordinator from current branch
           command: |
             sed -i '/.circleci/d' ~/project/.dockerignore  # The .dockerignore is for production, we'll need this
-<<<<<<< HEAD
-            docker build --file ~/project/deploy/Dockerfile-django --tag scionlab_django ~/project/
-            sudo chown circleci:circleci -R ~/previous_version/run/
-            cp -r ~/previous_version/run ~/project/
-            docker-compose up -d --force-recreate --build coord
-
-      - run:
-          name: NEW -- Check coordinator ready
-          working_directory: ~/project/.circleci
-          <<: *check_coordinator_ready
-
-      - run:
-          name: OLD -- Run client cronjob
-          working_directory: ~/previous_version/.circleci
-          command: |
-            set -x
-            # Simulate command that is executed on hosts with upgrade cronjob (VMs), upgrade package
-            for c in as1301 as1303 as1305 as1401 as1405 useras4; do
-              # We have to hide the /.dockerenv file, since the scionlab packages assume that they cannot use systemd, run systemctl when run in docker
-              docker-compose exec -T $c /bin/bash -c \
-                'echo "deb [trusted=yes] https://packages-test.netsec.inf.ethz.ch/debian all main" | sudo tee /etc/apt/sources.list.d/scionlab.list; \
-                 apt-get update; \
-                 sudo mv /.dockerenv /.dockerenv.bk; \
-                 DEBIAN_FRONTEND=noninteractive apt-get install -y --only-upgrade scionlab; \
-                 sudo mv /.dockerenv.bk /.dockerenv;'
-            done
-=======
             docker-compose up -d --force-recreate --build coord
             docker-compose exec -T coord appdeps.py --interval-secs 1 --wait-secs 60 --port-wait coord:8000
->>>>>>> 311d6e2d
 
       - run: .circleci/setup/package-upgrade.sh
 
